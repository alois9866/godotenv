// Package godotenv is a go port of the ruby dotenv library (https://github.com/bkeepers/dotenv)
//
// Examples/readme can be found on the github page at https://github.com/joho/godotenv
//
// The TL;DR is that you make a .env file that looks something like
//
// 		SOME_ENV_VAR=somevalue
//
// and then in your go code you can call
//
// 		godotenv.Load()
//
// and all the env vars declared in .env will be available through os.Getenv("SOME_ENV_VAR")
package godotenv

import (
	"bufio"
	"errors"
	"fmt"
	"io"
	"os"
	"os/exec"
	"regexp"
	"sort"
	"strings"
)

const doubleQuoteSpecialChars = "\\\n\r\"!$`"

// Load will read your env file(s) and load them into ENV for this process.
//
// Call this function as close as possible to the start of your program (ideally in main)
//
// If you call Load without any args it will default to loading .env in the current path
//
// You can otherwise tell it which files to load (there can be more than one) like
//
//		godotenv.Load("fileone", "filetwo")
//
// It's important to note that it WILL NOT OVERRIDE an env variable that already exists - consider the .env file to set dev vars or sensible defaults
func Load(filenames ...string) (err error) {
	filenames = filenamesOrDefault(filenames)

	for _, filename := range filenames {
		err = loadFile(filename, false)
		if err != nil {
			return // return early on a spazout
		}
	}
	return
}

// Overload will read your env file(s) and load them into ENV for this process.
//
// Call this function as close as possible to the start of your program (ideally in main)
//
// If you call Overload without any args it will default to loading .env in the current path
//
// You can otherwise tell it which files to load (there can be more than one) like
//
//		godotenv.Overload("fileone", "filetwo")
//
// It's important to note this WILL OVERRIDE an env variable that already exists - consider the .env file to forcefilly set all vars.
func Overload(filenames ...string) (err error) {
	filenames = filenamesOrDefault(filenames)

	for _, filename := range filenames {
		err = loadFile(filename, true)
		if err != nil {
			return // return early on a spazout
		}
	}
	return
}

// Read all env (with same file loading semantics as Load) but return values as
// a map rather than automatically writing values into env
func Read(filenames ...string) (envMap map[string]string, err error) {
	filenames = filenamesOrDefault(filenames)
	envMap = make(map[string]string)

	for _, filename := range filenames {
		individualEnvMap, individualErr := readFile(filename)

		if individualErr != nil {
			err = individualErr
			return // return early on a spazout
		}

		for key, value := range individualEnvMap {
			envMap[key] = value
		}
	}

	return
}

// Parse reads an env file from io.Reader, returning a map of keys and values.
func Parse(r io.Reader) (envMap map[string]string, err error) {
	envMap = make(map[string]string)

	var lines []string
	scanner := bufio.NewScanner(r)
	for scanner.Scan() {
		lines = append(lines, scanner.Text())
	}

	if err = scanner.Err(); err != nil {
		return
	}

	for _, fullLine := range lines {
		if !isIgnoredLine(fullLine) {
			var key, value string
			key, value, err = parseLine(fullLine, envMap)

			if err != nil {
				return
			}
			envMap[key] = value
		}
	}
	return
}

//Unmarshal reads an env file from a string, returning a map of keys and values.
func Unmarshal(str string) (envMap map[string]string, err error) {
	return Parse(strings.NewReader(str))
}

// Exec loads env vars from the specified filenames (empty map falls back to default)
// then executes the cmd specified.
//
// Simply hooks up os.Stdin/err/out to the command and calls Run()
//
// If you want more fine grained control over your command it's recommended
// that you use `Load()` or `Read()` and the `os/exec` package yourself.
func Exec(filenames []string, cmd string, cmdArgs []string) error {
	Load(filenames...)

	command := exec.Command(cmd, cmdArgs...)
	command.Stdin = os.Stdin
	command.Stdout = os.Stdout
	command.Stderr = os.Stderr
	return command.Run()
}

// Write serializes the given environment and writes it to a file
func Write(envMap map[string]string, filename string) error {
	content, error := Marshal(envMap)
	if error != nil {
		return error
	}
	file, error := os.Create(filename)
	if error != nil {
		return error
	}
	_, err := file.WriteString(content)
	return err
}

// Marshal outputs the given environment as a dotenv-formatted environment file.
// Each line is in the format: KEY="VALUE" where VALUE is backslash-escaped.
func Marshal(envMap map[string]string) (string, error) {
	lines := make([]string, 0, len(envMap))
	for k, v := range envMap {
		lines = append(lines, fmt.Sprintf(`%s="%s"`, k, doubleQuoteEscape(v)))
	}
	sort.Strings(lines)
	return strings.Join(lines, "\n"), nil
}

func filenamesOrDefault(filenames []string) []string {
	if len(filenames) == 0 {
		return []string{".env"}
	}
	return filenames
}

func loadFile(filename string, overload bool) error {
	envMap, err := readFile(filename)
	if err != nil {
		return err
	}

	currentEnv := map[string]bool{}
	rawEnv := os.Environ()
	for _, rawEnvLine := range rawEnv {
		key := strings.Split(rawEnvLine, "=")[0]
		currentEnv[key] = true
	}

	for key, value := range envMap {
		if !currentEnv[key] || overload {
			os.Setenv(key, value)
		}
	}

	return nil
}

func readFile(filename string) (envMap map[string]string, err error) {
	file, err := os.Open(filename)
	if err != nil {
		return
	}
	defer file.Close()

	return Parse(file)
}

func parseLine(line string, envMap map[string]string) (key string, value string, err error) {
	if len(line) == 0 {
		err = errors.New("zero length string")
		return
	}

	// ditch the comments (but keep quoted hashes)
	if strings.Contains(line, "#") {
		segmentsBetweenHashes := strings.Split(line, "#")
		quotesAreOpen := false
		var segmentsToKeep []string
		for _, segment := range segmentsBetweenHashes {
			if strings.Count(segment, "\"") == 1 || strings.Count(segment, "'") == 1 {
				if quotesAreOpen {
					quotesAreOpen = false
					segmentsToKeep = append(segmentsToKeep, segment)
				} else {
					quotesAreOpen = true
				}
			}

			if len(segmentsToKeep) == 0 || quotesAreOpen {
				segmentsToKeep = append(segmentsToKeep, segment)
			}
		}

		line = strings.Join(segmentsToKeep, "#")
	}

	firstEquals := strings.Index(line, "=")
	firstColon := strings.Index(line, ":")
	splitString := strings.SplitN(line, "=", 2)
	if firstColon != -1 && (firstColon < firstEquals || firstEquals == -1) {
		//this is a yaml-style line
		splitString = strings.SplitN(line, ":", 2)
	}

	if len(splitString) != 2 {
		err = errors.New("Can't separate key from value")
		return
	}

	// Parse the key
<<<<<<< HEAD
	key = splitString[0]
	if strings.HasPrefix(key, "export") {
		key = strings.TrimPrefix(key, "export")
	}
	key = strings.TrimSpace(key)
=======
	re := regexp.MustCompile(`^\s*(?:export\s+)?(.*?)\s*$`)
	key = re.ReplaceAllString(splitString[0], "$1")
>>>>>>> 823f94bb

	// Parse the value
	value = parseValue(splitString[1], envMap)
	return
}

func parseValue(value string, envMap map[string]string) string {

	// trim
	value = strings.Trim(value, " ")

	// check if we've got quoted values or possible escapes
	if len(value) > 1 {
		rs := regexp.MustCompile(`\A'(.*)'\z`)
		singleQuotes := rs.FindStringSubmatch(value)

		rd := regexp.MustCompile(`\A"(.*)"\z`)
		doubleQuotes := rd.FindStringSubmatch(value)

		if singleQuotes != nil || doubleQuotes != nil {
			// pull the quotes off the edges
			value = value[1 : len(value)-1]
		}

		if doubleQuotes != nil {
			// expand newlines
			escapeRegex := regexp.MustCompile(`\\.`)
			value = escapeRegex.ReplaceAllStringFunc(value, func(match string) string {
				c := strings.TrimPrefix(match, `\`)
				switch c {
				case "n":
					return "\n"
				case "r":
					return "\r"
				default:
					return match
				}
			})
			// unescape characters
			e := regexp.MustCompile(`\\([^$])`)
			value = e.ReplaceAllString(value, "$1")
		}

		if singleQuotes == nil {
			value = expandVariables(value, envMap)
		}
	}

	return value
}

func expandVariables(v string, m map[string]string) string {
	r := regexp.MustCompile(`(\\)?(\$)(\()?\{?([A-Z0-9_]+)?\}?`)

	return r.ReplaceAllStringFunc(v, func(s string) string {
		submatch := r.FindStringSubmatch(s)

		if submatch == nil {
			return s
		}
		if submatch[1] == "\\" || submatch[2] == "(" {
			return submatch[0][1:]
		} else if submatch[4] != "" {
			return m[submatch[4]]
		}
		return s
	})
}

func isIgnoredLine(line string) bool {
	trimmedLine := strings.TrimSpace(line)
	return len(trimmedLine) == 0 || strings.HasPrefix(trimmedLine, "#")
}

func doubleQuoteEscape(line string) string {
	for _, c := range doubleQuoteSpecialChars {
		toReplace := "\\" + string(c)
		if c == '\n' {
			toReplace = `\n`
		}
		if c == '\r' {
			toReplace = `\r`
		}
		line = strings.Replace(line, string(c), toReplace, -1)
	}
	return line
}<|MERGE_RESOLUTION|>--- conflicted
+++ resolved
@@ -252,16 +252,14 @@
 	}
 
 	// Parse the key
-<<<<<<< HEAD
 	key = splitString[0]
 	if strings.HasPrefix(key, "export") {
 		key = strings.TrimPrefix(key, "export")
 	}
 	key = strings.TrimSpace(key)
-=======
-	re := regexp.MustCompile(`^\s*(?:export\s+)?(.*?)\s*$`)
+
+  re := regexp.MustCompile(`^\s*(?:export\s+)?(.*?)\s*$`)
 	key = re.ReplaceAllString(splitString[0], "$1")
->>>>>>> 823f94bb
 
 	// Parse the value
 	value = parseValue(splitString[1], envMap)
